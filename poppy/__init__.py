# Licensed under a 3-clause BSD style license - see LICENSE.md

"""Physical Optics Propagation in PYthon (POPPY)

POPPY is a Python package that simulates physical optical propagation including diffraction.
It implements a flexible framework for modeling Fraunhofer (far-field) diffraction
and point spread function formation, particularly in the context of astronomical telescopes.
POPPY was developed as part of a simulation package for JWST, but is more broadly applicable to many kinds of
imaging simulations.

Developed by Marshall Perrin and colleagues at STScI, for use simulating the James Webb Space Telescope
and other NASA missions.

Documentation can be found online at https://poppy-optics.readthedocs.io/
"""
# Enforce Python version check during package import.
# This is the same check as the one at the top of setup.py
import sys
from astropy import config as _config

try:
    from .version import __version__
except ImportError:
    __version__ = ""

__minimum_python_version__ = "3.9"


class UnsupportedPythonError(Exception):
    pass


if sys.version_info < tuple(
    (int(val) for val in __minimum_python_version__.split("."))
):
    raise UnsupportedPythonError(
        "poppy does not support Python < {}".format(__minimum_python_version__)
    )


class Conf(_config.ConfigNamespace):
    """
    Configuration parameters for `poppy`.
    """

    use_multiprocessing = _config.ConfigItem(
        False,
        "Should PSF calculations run in parallel using multiple processors"
        "using the Python multiprocessing framework (if True; faster but "
        "does not allow display of each wavelength) or run serially in a "
        "single process (if False; slower but shows the calculation in "
        "progress. Also a bit more robust.)",
    )

    # Caution: Do not make this next too large on high-CPU-count machines
    # because this is a memory-intensive calculation and you will
    # just end up thrashing IO and swapping out a ton, so everything
    # becomes super slow.
<<<<<<< HEAD
    n_processes = _config.ConfigItem(4, 'Maximum number of additional ' +
                                     'worker processes to spawn, if multiprocessing is enabled. ' +
                                     'Set to 0 for autoselect. Note, PSF calculations are likely RAM ' +
                                     'limited more than CPU limited for higher N on modern machines.')

    use_fftw = _config.ConfigItem(True, 'Use FFTW for FFTs (assuming it' +
                                  'is available)?  Set to False to force numpy.fft always, True to' +
                                  'try importing and using FFTW via PyFFTW.')
    autosave_fftw_wisdom = _config.ConfigItem(True, 'Should POPPY ' +
                                              'automatically save and reload FFTW ' +
                                              '"wisdom" for improved speed?')
    use_mkl = _config.ConfigItem(True, "Use Intel MKL for FFTs (assuming it is available). "
                                       "This has highest priority for CPU-based FFT over other FFT options, if multiple are set True.")
    use_opencl = _config.ConfigItem(True, 'Use OpenCL for FFTs on GPU (assuming it' +
            'is available)?')
    use_cupy = _config.ConfigItem(True, 'Use CuPy for FFTs on GPU (assuming it' +
            'is available)?')
    use_numexpr = _config.ConfigItem(True, 'Use NumExpr to accelerate array math (assuming it' +
            'is available)?')

    double_precision = _config.ConfigItem(True, 'Floating point values use float64 and complex128 if True,' +
            'otherwise float32 and complex64.')

    default_image_display_fov = _config.ConfigItem(5.0, 'Default image' +
                                                   'display field of view, in arcseconds. Adjust this to display ' +
                                                   'only a subregion of a larger output array.')

    default_logging_level = _config.ConfigItem('INFO', 'Logging ' +
                                               'verbosity: one of {DEBUG, INFO, WARN, ERROR, or CRITICAL}')

    enable_speed_tests = _config.ConfigItem(False, 'Enable additional ' +
                                            'verbose printout of computation times. Useful for benchmarking.')
    enable_flux_tests = _config.ConfigItem(False, 'Enable additional ' +
                                           'verbose printout of fluxes and flux conservation during ' +
                                           'calculations. Useful for testing.')
=======
    n_processes = _config.ConfigItem(
        4,
        "Maximum number of additional "
        + "worker processes to spawn, if multiprocessing is enabled. "
        + "Set to 0 for autoselect. Note, PSF calculations are likely RAM "
        + "limited more than CPU limited for higher N on modern machines.",
    )

    use_fftw = _config.ConfigItem(
        True,
        "Use FFTW for FFTs (assuming it"
        + "is available)?  Set to False to force numpy.fft always, True to"
        + "try importing and using FFTW via PyFFTW.",
    )
    autosave_fftw_wisdom = _config.ConfigItem(
        True,
        "Should POPPY "
        + "automatically save and reload FFTW "
        + '"wisdom" for improved speed?',
    )
    use_mkl = _config.ConfigItem(
        True,
        "Use Intel MKL for FFTs (assuming it is available). "
        "This has highest priority for CPU-based FFT over other FFT options, if multiple are set True.",
    )

    use_cuda = _config.ConfigItem(
        True, "Use cuda for FFTs on GPU (assuming it" + "is available)?"
    )
    use_opencl = _config.ConfigItem(
        True, "Use OpenCL for FFTs on GPU (assuming it" + "is available)?"
    )
    use_cupy = _config.ConfigItem(
        True, "Use CuPy for FFTs on GPU (assuming it" + "is available)?"
    )
    use_numexpr = _config.ConfigItem(
        True, "Use NumExpr to accelerate array math (assuming it" + "is available)?"
    )

    double_precision = _config.ConfigItem(
        True,
        "Floating point values use float64 and complex128 if True,"
        + "otherwise float32 and complex64.",
    )

    default_image_display_fov = _config.ConfigItem(
        5.0,
        "Default image"
        + "display field of view, in arcseconds. Adjust this to display "
        + "only a subregion of a larger output array.",
    )

    default_logging_level = _config.ConfigItem(
        "INFO", "Logging " + "verbosity: one of {DEBUG, INFO, WARN, ERROR, or CRITICAL}"
    )

    enable_speed_tests = _config.ConfigItem(
        False,
        "Enable additional "
        + "verbose printout of computation times. Useful for benchmarking.",
    )
    enable_flux_tests = _config.ConfigItem(
        False,
        "Enable additional "
        + "verbose printout of fluxes and flux conservation during "
        + "calculations. Useful for testing.",
    )
>>>>>>> 52aff72e
    cmap_sequential = _config.ConfigItem(
        "gist_heat",
        "Select a default colormap to represent sequential data (e.g. intensity)",
    )
    cmap_diverging = _config.ConfigItem(
        "RdBu_r", "Select a default colormap to represent diverging data (e.g. OPD)"
    )
    cmap_pupil_intensity = _config.ConfigItem(
        "gray",
        "Select a default colormap to represent intensity at pupils or aperture masks",
    )


conf = Conf()

from . import (
    accel_math,
)  # This should be the first import here, to ensure math accelerators and settings are loaded prior to

# the rest of poppy code being loaded.
from . import poppy_core
from . import utils
from . import optics
from . import misc
from . import fresnel
from . import physical_wavefront
from . import wfe
from . import dms
from . import active_optics

from .poppy_core import *
from .utils import *
from .optics import *
from .wfe import *
from .fresnel import *
from .physical_wavefront import *
from .special_prop import *
from .dms import *
from .active_optics import *

from .instrument import Instrument

# if we might have autosaved, then auto reload as well
# if accel_math._FFTW_AVAILABLE:
#    utils.fftw_load_wisdom()

__all__ = (
    ["conf", "Instrument", "__version__"]
    + utils.__all__
    + poppy_core.__all__
    + optics.__all__
    + fresnel.__all__
    + wfe.__all__
    + dms.__all__
    + active_optics.__all__
)<|MERGE_RESOLUTION|>--- conflicted
+++ resolved
@@ -56,7 +56,6 @@
     # because this is a memory-intensive calculation and you will
     # just end up thrashing IO and swapping out a ton, so everything
     # becomes super slow.
-<<<<<<< HEAD
     n_processes = _config.ConfigItem(4, 'Maximum number of additional ' +
                                      'worker processes to spawn, if multiprocessing is enabled. ' +
                                      'Set to 0 for autoselect. Note, PSF calculations are likely RAM ' +
@@ -92,75 +91,6 @@
     enable_flux_tests = _config.ConfigItem(False, 'Enable additional ' +
                                            'verbose printout of fluxes and flux conservation during ' +
                                            'calculations. Useful for testing.')
-=======
-    n_processes = _config.ConfigItem(
-        4,
-        "Maximum number of additional "
-        + "worker processes to spawn, if multiprocessing is enabled. "
-        + "Set to 0 for autoselect. Note, PSF calculations are likely RAM "
-        + "limited more than CPU limited for higher N on modern machines.",
-    )
-
-    use_fftw = _config.ConfigItem(
-        True,
-        "Use FFTW for FFTs (assuming it"
-        + "is available)?  Set to False to force numpy.fft always, True to"
-        + "try importing and using FFTW via PyFFTW.",
-    )
-    autosave_fftw_wisdom = _config.ConfigItem(
-        True,
-        "Should POPPY "
-        + "automatically save and reload FFTW "
-        + '"wisdom" for improved speed?',
-    )
-    use_mkl = _config.ConfigItem(
-        True,
-        "Use Intel MKL for FFTs (assuming it is available). "
-        "This has highest priority for CPU-based FFT over other FFT options, if multiple are set True.",
-    )
-
-    use_cuda = _config.ConfigItem(
-        True, "Use cuda for FFTs on GPU (assuming it" + "is available)?"
-    )
-    use_opencl = _config.ConfigItem(
-        True, "Use OpenCL for FFTs on GPU (assuming it" + "is available)?"
-    )
-    use_cupy = _config.ConfigItem(
-        True, "Use CuPy for FFTs on GPU (assuming it" + "is available)?"
-    )
-    use_numexpr = _config.ConfigItem(
-        True, "Use NumExpr to accelerate array math (assuming it" + "is available)?"
-    )
-
-    double_precision = _config.ConfigItem(
-        True,
-        "Floating point values use float64 and complex128 if True,"
-        + "otherwise float32 and complex64.",
-    )
-
-    default_image_display_fov = _config.ConfigItem(
-        5.0,
-        "Default image"
-        + "display field of view, in arcseconds. Adjust this to display "
-        + "only a subregion of a larger output array.",
-    )
-
-    default_logging_level = _config.ConfigItem(
-        "INFO", "Logging " + "verbosity: one of {DEBUG, INFO, WARN, ERROR, or CRITICAL}"
-    )
-
-    enable_speed_tests = _config.ConfigItem(
-        False,
-        "Enable additional "
-        + "verbose printout of computation times. Useful for benchmarking.",
-    )
-    enable_flux_tests = _config.ConfigItem(
-        False,
-        "Enable additional "
-        + "verbose printout of fluxes and flux conservation during "
-        + "calculations. Useful for testing.",
-    )
->>>>>>> 52aff72e
     cmap_sequential = _config.ConfigItem(
         "gist_heat",
         "Select a default colormap to represent sequential data (e.g. intensity)",
